'use client'

import { useState, useEffect } from 'react'
import { motion } from 'framer-motion'
import { AuthProvider, useAuth } from '@/contexts/AuthContext'
import { useLanguage } from '@/contexts/LanguageContext'
import { useUnifiedAuthContext } from '@/contexts/UnifiedAuthProvider'
import { motionSafe, slideUp, staggerContainer, fadeIn } from '@/lib/motion'
import WorkspaceLayout from '@/components/workspace/WorkspaceLayout'
import DocumentMode from '@/components/workspace/modes/DocumentMode'
import IntelligenceMode from '@/components/workspace/modes/IntelligenceMode'
import AnalyticsMode from '@/components/workspace/modes/AnalyticsMode'
import APIMode from '@/components/workspace/modes/APIMode'
import EnterpriseMode from '@/components/workspace/modes/EnterpriseMode'
import BillingMode from '@/components/workspace/modes/BillingMode'
import SettingsMode from '@/components/workspace/modes/SettingsMode'

export type WorkspaceMode =
  | 'documents'
  | 'intelligence'
  | 'analytics'
  | 'api'
  | 'enterprise'
  | 'billing'
  | 'settings'

function WorkspaceContent() {
  const { language } = useLanguage()
  const { user, loading } = useAuth()
  const { handleSignIn } = useUnifiedAuthContext()
  const [currentMode, setCurrentMode] = useState<WorkspaceMode>('documents')
  const [authModalOpened, setAuthModalOpened] = useState(false)
  const [authTimeout, setAuthTimeout] = useState(false)

<<<<<<< HEAD
  console.log('🏗️ WorkspaceContent render:', {
    user: !!user,
    loading,
    authModalOpened,
  })

  // Auto-open sign in modal if user is not authenticated
  useEffect(() => {
    if (!loading && !user && !authModalOpened) {
      console.log('🔐 User not authenticated, opening sign in modal')
=======
  // Auto-open sign in modal if user is not authenticated
  useEffect(() => {
    if (!loading && !user && !authModalOpened) {
>>>>>>> 100fce5b
      setAuthModalOpened(true)
      handleSignIn({
        redirectTo: '/workspace',
        onSuccess: () => {
<<<<<<< HEAD
          console.log('🎉 Authentication successful, staying on workspace')
=======
          // Authentication successful, staying on workspace
>>>>>>> 100fce5b
        },
      })
    }
  }, [loading, user, authModalOpened, handleSignIn])

  // Set timeout for authentication loading
  useEffect(() => {
    if (!user && !loading) {
      const timer = setTimeout(() => {
<<<<<<< HEAD
        console.log('⏱️ Auth timeout reached')
=======
>>>>>>> 100fce5b
        setAuthTimeout(true)
      }, 10000) // 10 second timeout

      return () => clearTimeout(timer)
    }
  }, [user, loading])

  // Show loading state only while initially checking authentication
  if (loading) {
    return (
      <div className="min-h-screen bg-bg-main flex items-center justify-center">
        <div className="text-center">
          <div className="animate-spin w-8 h-8 border-2 border-gray-300 border-t-gray-900 rounded-full mb-4 mx-auto"></div>
          <p className="body-base text-gray-600">
            {language === 'vi' ? 'Đang tải...' : 'Loading...'}
          </p>
        </div>
      </div>
    )
  }

  // If not authenticated and timeout reached, show message
  if (!user && authTimeout) {
    return (
      <div className="min-h-screen bg-bg-main flex items-center justify-center">
        <div className="text-center max-w-md">
          <h2 className="heading-3 text-gray-900 mb-4">
            {language === 'vi' ? 'Cần đăng nhập' : 'Authentication Required'}
          </h2>
          <p className="body-base text-gray-600 mb-6">
            {language === 'vi'
              ? 'Vui lòng đăng nhập để truy cập không gian làm việc'
              : 'Please sign in to access your workspace'}
          </p>
          <button
            onClick={() => handleSignIn({ redirectTo: '/workspace' })}
            className="btn-primary btn-pill-lg"
          >
            {language === 'vi' ? 'Đăng nhập' : 'Sign In'}
          </button>
        </div>
      </div>
    )
  }

  // If not authenticated but within timeout, show authenticating message
  if (!user) {
    return (
      <div className="min-h-screen bg-bg-main flex items-center justify-center">
        <div className="text-center">
          <div className="animate-spin w-8 h-8 border-2 border-gray-300 border-t-gray-900 rounded-full mb-4 mx-auto"></div>
          <p className="body-base text-gray-600">
            {language === 'vi' ? 'Đang xác thực...' : 'Authenticating...'}
          </p>
        </div>
      </div>
    )
  }

  const renderCurrentMode = () => {
    switch (currentMode) {
      case 'documents':
        return <DocumentMode language={language} />
      case 'intelligence':
        return <IntelligenceMode language={language} />
      case 'analytics':
        return <AnalyticsMode language={language} />
      case 'api':
        return <APIMode language={language} />
      case 'enterprise':
        return <EnterpriseMode language={language} />
      case 'billing':
        return <BillingMode language={language} />
      case 'settings':
        return <SettingsMode language={language} />
      default:
        return <DocumentMode language={language} />
    }
  }

  return (
    <div className="min-h-screen bg-bg-main">
      <motion.div
        variants={motionSafe(fadeIn)}
        initial="hidden"
        animate="visible"
        className="h-screen flex flex-col"
      >
        <WorkspaceLayout
          currentMode={currentMode}
          onModeChange={setCurrentMode}
          language={language}
          user={user}
        >
          {renderCurrentMode()}
        </WorkspaceLayout>
      </motion.div>
    </div>
  )
}

export default function WorkspacePage() {
  return (
    <AuthProvider>
      <WorkspaceContent />
    </AuthProvider>
  )
}<|MERGE_RESOLUTION|>--- conflicted
+++ resolved
@@ -32,31 +32,14 @@
   const [authModalOpened, setAuthModalOpened] = useState(false)
   const [authTimeout, setAuthTimeout] = useState(false)
 
-<<<<<<< HEAD
-  console.log('🏗️ WorkspaceContent render:', {
-    user: !!user,
-    loading,
-    authModalOpened,
-  })
-
   // Auto-open sign in modal if user is not authenticated
   useEffect(() => {
     if (!loading && !user && !authModalOpened) {
-      console.log('🔐 User not authenticated, opening sign in modal')
-=======
-  // Auto-open sign in modal if user is not authenticated
-  useEffect(() => {
-    if (!loading && !user && !authModalOpened) {
->>>>>>> 100fce5b
       setAuthModalOpened(true)
       handleSignIn({
         redirectTo: '/workspace',
         onSuccess: () => {
-<<<<<<< HEAD
-          console.log('🎉 Authentication successful, staying on workspace')
-=======
           // Authentication successful, staying on workspace
->>>>>>> 100fce5b
         },
       })
     }
@@ -66,10 +49,6 @@
   useEffect(() => {
     if (!user && !loading) {
       const timer = setTimeout(() => {
-<<<<<<< HEAD
-        console.log('⏱️ Auth timeout reached')
-=======
->>>>>>> 100fce5b
         setAuthTimeout(true)
       }, 10000) // 10 second timeout
 
