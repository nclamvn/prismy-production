--- conflicted
+++ resolved
@@ -51,21 +51,6 @@
       debugAuth.modalOpened(mode, redirectTo)
     }
   }, [isOpen, mode, redirectTo])
-<<<<<<< HEAD
-
-  useEffect(() => {
-    console.log('🔍 AuthModal Debug:', {
-      isOpen,
-      initialMode,
-      language,
-      redirectTo,
-      mode,
-      loadingState,
-      hasError: !!authError,
-    })
-  }, [isOpen, initialMode, language, redirectTo, mode, loadingState, authError])
-=======
->>>>>>> 100fce5b
 
   const content = {
     vi: {
@@ -252,14 +237,6 @@
     setAuthError(null)
 
     try {
-<<<<<<< HEAD
-      console.log('🚀 Initiating Google OAuth:', {
-        redirectTo,
-        origin: window.location.origin,
-      })
-
-=======
->>>>>>> 100fce5b
       // Set authenticating state
       setLoadingState('authenticating')
 
@@ -275,10 +252,6 @@
         })
         setLoadingState('idle')
       } else {
-<<<<<<< HEAD
-        console.log('✅ Google OAuth initiated successfully')
-=======
->>>>>>> 100fce5b
         setLoadingState('completing')
         // OAuth will redirect automatically, modal will close when page redirects
         // If redirect doesn't happen in 10s, show error
@@ -312,14 +285,6 @@
     setAuthError(null)
 
     try {
-<<<<<<< HEAD
-      console.log('🍎 Initiating Apple OAuth:', {
-        redirectTo,
-        origin: window.location.origin,
-      })
-
-=======
->>>>>>> 100fce5b
       setLoadingState('authenticating')
 
       const result = await signInWithApple(redirectTo)
@@ -333,10 +298,6 @@
         })
         setLoadingState('idle')
       } else {
-<<<<<<< HEAD
-        console.log('✅ Apple OAuth initiated successfully')
-=======
->>>>>>> 100fce5b
         setLoadingState('completing')
         // OAuth timeout handling
         setTimeout(() => {
